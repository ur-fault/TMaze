[workspace]
members = ["tmaze", "cmaze"]
default-members = ["tmaze", "cmaze"]
<<<<<<< HEAD
resolver = "2"
=======
workspace.resolver = "2"
>>>>>>> b5ddb071
<|MERGE_RESOLUTION|>--- conflicted
+++ resolved
@@ -1,8 +1,4 @@
-[workspace]
-members = ["tmaze", "cmaze"]
-default-members = ["tmaze", "cmaze"]
-<<<<<<< HEAD
-resolver = "2"
-=======
-workspace.resolver = "2"
->>>>>>> b5ddb071
+[workspace]
+members = ["tmaze", "cmaze"]
+default-members = ["tmaze", "cmaze"]
+resolver = "2"
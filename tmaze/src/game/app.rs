use std::cell::RefCell;
use std::time::Duration;

use cmaze::core::*;
use cmaze::game::{Game, GameProperities, GameState as GameStatus};

use crossterm::event::{poll, read, Event, KeyCode, KeyEvent};
#[cfg(feature = "sound")]
use rodio::Source;

use crate::data::SaveData;
use crate::gameboard::CellWall;
use crate::gameboard::{algorithms::*, Cell};
use crate::helpers::{constants, value_if_else, LineDir};
use crate::renderer::helpers::term_size;
use crate::renderer::Renderer;
use crate::settings::{editable::EditableField, CameraMode, MazeGenAlgo, Settings};
use crate::ui::{DrawContext, Frame, MenuError};
use crate::{helpers, ui};

#[cfg(feature = "updates")]
use crate::updates;

#[cfg(feature = "sound")]
use crate::sound::{track::MusicTracks, SoundPlayer};

use super::{GameError, GameState, GameViewMode};

pub struct App {
    renderer: Renderer,
    #[cfg(feature = "sound")]
    sound_player: SoundPlayer,
    settings: Settings,
    save_data: SaveData,
    last_edge_follow_offset: Dims,
    last_selected_preset: Option<usize>,
<<<<<<< HEAD
=======
    #[cfg(feature = "sound")]
    bgm_track: Option<MusicTracks>,
}

struct GameDrawContexts<'a> {
    normal: DrawContext<'a>,
    player: DrawContext<'a>,
    goal: DrawContext<'a>,
>>>>>>> 9d0e37c5
}

impl App {
    pub fn new() -> Self {
        let settings_path = Settings::default_path();
        App {
            renderer: Renderer::new().expect("Failed to initialize renderer"),
            #[cfg(feature = "sound")]
            sound_player: SoundPlayer::new(),
            settings: Settings::load(settings_path),
            save_data: SaveData::load_or(),
            last_edge_follow_offset: Dims(0, 0),
            last_selected_preset: None,
<<<<<<< HEAD
=======
            #[cfg(feature = "sound")]
            bgm_track: None,
>>>>>>> 9d0e37c5
        }
    }

    #[cfg(feature = "sound")]
    fn play_bgm(&mut self, track: MusicTracks) {
        if let Some(prev_track) = self.bgm_track {
            if prev_track == track {
                return;
            }
        }

        if !self.settings.get_enable_audio() || !self.settings.get_enable_music() {
            return;
        }

        let volume = self.settings.get_audio_volume() * self.settings.get_music_volume();
        self.sound_player.sink().set_volume(volume);

        self.bgm_track = Some(track);
        self.sound_player
            .play_track(Box::new(track.get_track().repeat_infinite()));
    }

    #[cfg(feature = "updates")]
    fn check_for_updates(&mut self) -> Result<(), GameError> {
        use chrono::Local;
        use crossterm::event::{self, KeyEventKind};

        use crate::helpers::ToDebug;

        if !self.save_data.is_update_checked(&self.settings) {
            let last_check_before = self
                .save_data
                .last_update_check
                .map(|l| Local::now().signed_duration_since(l))
                .map(|d| d.to_std().expect("Failed to convert to std duration"))
                .map(|d| d - Duration::from_nanos(d.subsec_nanos() as u64)) // Remove subsec time
                .map(humantime::format_duration);

            let update_interval = format!(
                "Currently checkes {} for updates",
                self.settings.get_check_interval().to_debug().to_lowercase()
            );

            ui::popup::render_popup(
                &mut self.renderer,
                Default::default(),
                Default::default(),
                "Checking for newer version",
                &[
                    "Please wait...",
                    &update_interval,
                    &last_check_before
                        .map(|lc| format!("Last check before: {}", lc))
                        .unwrap_or("Never checked for updates".to_owned()),
                    "Press 'q' to cancel or Esc to skip",
                ],
            )?;

            let rt = tokio::runtime::Runtime::new().unwrap();

            let handle = rt.spawn(updates::get_newer_async());
            while !handle.is_finished() {
                if let Ok(true) = event::poll(Duration::from_millis(15)) {
                    match event::read() {
                        Ok(Event::Key(KeyEvent {
                            code: KeyCode::Char('q'),
                            kind: KeyEventKind::Press | KeyEventKind::Repeat,
                            ..
                        })) => {
                            handle.abort();
                            return Ok(());
                        }
                        Ok(Event::Key(KeyEvent {
                            code: KeyCode::Esc,
                            kind: KeyEventKind::Press | KeyEventKind::Repeat,
                            ..
                        })) => handle.abort(),
                        _ => (),
                    }
                }
            }

            match rt.block_on(handle).unwrap() {
                Ok(Some(version)) => {
                    ui::popup(
                        &mut self.renderer,
                        Default::default(),
                        Default::default(),
                        "New version available",
                        &[
                            format!("New version {} is available", version).as_str(),
                            format!("Your version is {}", env!("CARGO_PKG_VERSION")).as_str(),
                        ],
                    )?;
                }
                Err(err) if self.settings.get_display_update_check_errors() => {
                    ui::popup(
                        &mut self.renderer,
                        Default::default(),
                        Default::default(),
                        "Error while checking for updates",
                        &[
                            "There was an error while checking for updates",
                            &format!("Error: {}", err),
                        ],
                    )?;
                }
                _ => {}
            }

            self.save_data
                .update_last_check()
                .expect("Failed to save data");
        }

        Ok(())
    }

    pub fn run(mut self) -> Result<(), GameError> {
        #[cfg(feature = "updates")]
        self.check_for_updates()?;

        let mut game_restart_reqested = false;

        loop {
            if game_restart_reqested {
                game_restart_reqested = false;
                match self.run_game() {
                    Ok(_) | Err(GameError::Back) => {}
                    Err(GameError::NewGame) => {
                        game_restart_reqested = true;
                    }
                    Err(_) => break,
                }
                continue;
            }

            #[cfg(feature = "sound")]
            self.play_bgm(MusicTracks::Menu);

            match ui::menu(
                &mut self.renderer,
                self.settings.get_color_scheme().normals(),
                self.settings.get_color_scheme().texts(),
                "TMaze",
                &["New Game", "Settings", "Controls", "About", "Quit"],
                None,
                true,
            ) {
                Ok(res) => match res {
                    0 => match self.run_game() {
                        Ok(_) | Err(GameError::Back) => {}
                        Err(GameError::NewGame) => {
                            game_restart_reqested = true;
                        }
                        Err(_) => break,
                    },

                    1 => {
                        self.show_settings_screen()?;
                    }
                    2 => {
                        self.show_controls_popup()?;
                    }
                    3 => {
                        self.show_about_popup()?;
                    }
                    4 => break,
                    _ => break,
                },
                Err(MenuError::Exit) => break,
                Err(_) => break,
            };
        }

        Ok(())
    }

    fn show_settings_screen(&mut self) -> Result<(), GameError> {
        let mut settings = self.settings.clone();
        settings.edit(
            &mut self.renderer,
            self.settings.read().color_scheme.clone().unwrap(),
        )?;
        self.settings = settings;
        Ok(())
    }

    fn show_controls_popup(&mut self) -> Result<(), GameError> {
        ui::popup(
            &mut self.renderer,
            self.settings.get_color_scheme().normals(),
            self.settings.get_color_scheme().texts(),
            "Controls",
            &[
                "WASD and arrows: move",
                "Space: switch adventure/spectaror mode",
                "Q, F or L: move down",
                "E, R or P: move up",
                "With SHIFT move at the end in single dir",
                "Escape: pause menu",
            ],
        )?;

        Ok(())
    }

    fn show_about_popup(&mut self) -> Result<(), GameError> {
        ui::popup(
            &mut self.renderer,
            self.settings.get_color_scheme().normals(),
            self.settings.get_color_scheme().texts(),
            "About",
            &[
                "This is simple maze solving game",
                "Supported algorithms:",
                "    - Depth-first search",
                "    - Kruskal's algorithm",
                "Supports 3D mazes",
                "",
                "Created by:",
                &format!("    - {}", env!("CARGO_PKG_AUTHORS")),
                "",
                "Version:",
                &format!("    {}", env!("CARGO_PKG_VERSION")),
            ],
        )?;

        Ok(())
    }

    fn run_game(&mut self) -> Result<(), GameError> {
        let props = self.get_game_properities()?;
        self.run_game_with_props(props)
    }

    fn run_game_with_props(&mut self, game_props: GameProperities) -> Result<(), GameError> {
        let GameProperities {
            game_mode:
                GameMode {
                    size: msize,
                    is_tower,
                },
            ..
        } = game_props;

        let game = self.generate_maze(game_props)?;

        #[cfg(feature = "sound")]
        self.play_bgm(MusicTracks::choose_for_maze(&game.get_maze()));

        let mut game_state = GameState {
            game,
            camera_offset: Dims3D(0, 0, 0),
            is_tower,
            player_char: constants::get_random_player_char(),
            view_mode: GameViewMode::Adventure,
            settings: self.settings.clone(),
        };

        game_state.game.start().unwrap();

        loop {
            if let Ok(true) = poll(Duration::from_millis(90)) {
                let event = read();

                match event {
                    Ok(Event::Key(key_event)) => {
                        if game_state.handle_event(key_event).is_err() {
                            game_state.game.pause().unwrap();
                            match ui::menu(
                                &mut self.renderer,
                                self.settings.get_color_scheme().normals(),
                                self.settings.get_color_scheme().texts(),
                                "Paused",
                                &["Resume", "Main Menu", "Quit"],
                                None,
                                false,
                            )? {
                                1 => return Err(GameError::Back),
                                2 => return Err(GameError::FullQuit),
                                _ => {}
                            }
                            game_state.game.resume().unwrap();
                        }
                    }
                    Err(err) => {
                        break Err(err.into());
                    }
                    _ => {}
                }

                self.renderer.on_event(&event.unwrap())?;
            }

            self.render_game(&game_state, self.settings.get_camera_mode(), is_tower, 1)?;

            // Check if player won
            if game_state.game.get_state() == GameStatus::Finished {
                let play_time = game_state.game.get_elapsed().unwrap();

                if let KeyCode::Char('r' | 'R') = ui::popup(
                    &mut self.renderer,
                    self.settings.get_color_scheme().normals(),
                    self.settings.get_color_scheme().texts(),
                    "You won",
                    &[
                        &format!("Time:  {}", ui::format_duration(play_time)),
                        &format!("Moves: {}", game_state.game.get_move_count()),
                        &format!("Size:  {}x{}x{}", msize.0, msize.1, msize.2),
                        "",
                        "R for new game",
                    ],
                )? {
                    break Err(GameError::NewGame);
                }
                break Ok(());
            }
        }
    }

    fn render_game(
        &mut self,
        game_state: &GameState,
        camera_mode: CameraMode,
        ups_as_goal: bool,
        text_horizontal_margin: i32,
    ) -> Result<(), GameError> {
        let GameState {
            game,
            camera_offset,
            player_char,
            ..
        } = game_state;

        let player_pos = game.get_player_pos();

        let maze = game.get_maze();

        let maze_render_size = helpers::maze_render_size(maze);
        let size = {
            let size = term_size();
            Dims(size.0 as i32, size.1 as i32)
        };

        let maze_margin = Dims(10, 3);

        let fits_on_screen = maze_render_size.0 + maze_margin.0 + 2 <= size.0
            && maze_render_size.1 + 3 + maze_margin.1 + 4 <= size.1;

        let maze_pos = {
            let pos = if fits_on_screen {
                ui::box_center_screen(maze_render_size)?
            } else {
                let last_player_real_pos = helpers::maze_pos_to_real(player_pos);

                match camera_mode {
                    CameraMode::CloseFollow => size / 2 - last_player_real_pos,
                    CameraMode::EdgeFollow(margin_x, margin_y) => {
                        let player_real_pos = self.last_edge_follow_offset + last_player_real_pos;

                        if player_real_pos.0 < margin_x + maze_margin.0 + 1
                            || player_real_pos.0 > size.0 - margin_x - maze_margin.1 - 1
                        {
                            self.last_edge_follow_offset.0 = size.0 / 2 - last_player_real_pos.0;
                        }

                        if player_real_pos.1 < margin_y + maze_margin.1 + 1
                            || player_real_pos.1 > size.1 - margin_y - maze_margin.1 - 1
                        {
                            self.last_edge_follow_offset.1 = size.1 / 2 - last_player_real_pos.1;
                        }
                        self.last_edge_follow_offset
                    }
                }
            };

            pos + Dims::from(*camera_offset) * 2
        };

        let normal_style = self.settings.get_color_scheme().normals();
        let text_style = self.settings.get_color_scheme().texts();
        let player_style = self.settings.get_color_scheme().players();
        let goal_style = self.settings.get_color_scheme().goals();

        // self.renderer.begin()?;
        let renderer_cell = RefCell::new(&mut self.renderer);

        let text_frame = if fits_on_screen {
            Frame::new_sized(maze_pos, maze_render_size - Dims(1, 1)).with_margin(Dims(-1, -2))
        } else {
            Frame::new_sized(Dims(0, 0), size).with_margin(maze_margin)
        };
        let frame = text_frame.with_margin(Dims(1, 2));

        let mut normal_context = DrawContext {
            renderer: &renderer_cell,
            style: normal_style,
            frame: frame.into(),
        };
        let mut text_context = DrawContext {
            renderer: &renderer_cell,
            style: text_style,
            frame: text_frame.into(),
        };
        let mut player_context = DrawContext {
            renderer: &renderer_cell,
            style: player_style,
            frame: frame.into(),
        };
        let mut goal_context = DrawContext {
            renderer: &renderer_cell,
            style: goal_style,
            frame: frame.into(),
        };

        let box_frame = text_frame.with_margin(Dims(0, 1));
        normal_context.draw_box(box_frame.start, box_frame.size());

        let floor = player_pos.2 + camera_offset.2;

        let draw_line_double_duo =
            |mut context: DrawContext, pos: (i32, i32), l1: LineDir, l2: LineDir| {
                context.draw_str(
                    pos.into(),
                    &format!("{}{}", l1.double_line(), l2.double_line(),),
                )
            };

        let draw_line_double = |mut context: DrawContext, pos: (i32, i32), l: LineDir| {
            context.draw_str(pos.into(), l.double_line())
        };

        draw_line_double_duo(
            normal_context,
            maze_pos.into(),
            LineDir::BottomRight,
            LineDir::Horizontal,
        );
        draw_line_double_duo(
            normal_context,
            (maze_pos.0 + maze_render_size.0 - 2, maze_pos.1),
            LineDir::Horizontal,
            LineDir::BottomLeft,
        );

        draw_line_double(
            normal_context,
            (maze_pos.0, maze_pos.1 + maze_render_size.1 - 2),
            LineDir::Vertical,
        );
        draw_line_double(
            normal_context,
            (
                maze_pos.0 + maze_render_size.0 - 1,
                maze_pos.1 + maze_render_size.1 - 2,
            ),
            LineDir::Vertical,
        );

        draw_line_double(
            normal_context,
            (maze_pos.0, maze_pos.1 + maze_render_size.1 - 1),
            LineDir::TopRight,
        );
        draw_line_double_duo(
            normal_context,
            (
                maze_pos.0 + maze_render_size.0 - 2,
                maze_pos.1 + maze_render_size.1 - 1,
            ),
            LineDir::Horizontal,
            LineDir::TopLeft,
        );

        for x in 0..maze.size().0 - 1 {
            draw_line_double_duo(
                normal_context,
                (x * 2 + maze_pos.0 + 1, maze_pos.1),
                LineDir::Horizontal,
                if maze
                    .get_cell(Dims3D(x, 0, floor))
                    .unwrap()
                    .get_wall(CellWall::Right)
                {
                    LineDir::ClosedTop
                } else {
                    LineDir::Horizontal
                },
            );

            draw_line_double_duo(
                normal_context,
                (x * 2 + maze_pos.0 + 1, maze_pos.1 + maze_render_size.1 - 1),
                LineDir::Horizontal,
                if maze
                    .get_cell(Dims3D(x, maze.size().1 - 1, floor))
                    .unwrap()
                    .get_wall(CellWall::Right)
                {
                    LineDir::ClosedBottom
                } else {
                    LineDir::Horizontal
                },
            );
        }

        // Vertical edge lines
        for y in 0..maze.size().1 - 1 {
            let ypos = y * 2 + maze_pos.1 + 1;
            if ypos >= size.1 - 2 {
                break;
            }

            if ypos == -1 {
                continue;
            }

            draw_line_double(
                normal_context,
                (maze_pos.0, ypos + 1),
                value_if_else(
                    maze.get_cell(Dims3D(0, y, floor))
                        .unwrap()
                        .get_wall(CellWall::Bottom),
                    || LineDir::ClosedLeft,
                    || LineDir::Vertical,
                ),
            );

            draw_line_double(
                normal_context,
                (maze_pos.0 + maze_render_size.0 - 1, ypos + 1),
                value_if_else(
                    maze.get_cell(Dims3D(maze.size().0 - 1, y, floor))
                        .unwrap()
                        .get_wall(CellWall::Bottom),
                    || LineDir::ClosedRight,
                    || LineDir::Vertical,
                ),
            );

            draw_line_double(normal_context, (maze_pos.0, ypos), LineDir::Vertical);

            draw_line_double(
                normal_context,
                (maze_pos.0 + maze_render_size.0 - 1, y * 2 + maze_pos.1 + 1),
                LineDir::Vertical,
            );
        }

        // Drawing visited places (moves)
        let moves = game.get_moves();
        for (move_pos, _) in moves {
            if move_pos.2 == floor {
                let real_pos = helpers::maze_pos_to_real(*move_pos);
                normal_context.draw_char(maze_pos + real_pos, '.');
            }
        }

        // Drawing insides of the maze itself
        for (iy, row) in maze.get_cells()[floor as usize].iter().enumerate() {
            let ypos = iy as i32 * 2 + 1 + maze_pos.1;

            for (ix, cell) in row.iter().enumerate() {
                let xpos = ix as i32 * 2 + 1 + maze_pos.0;
                if cell.get_wall(CellWall::Right) && ix != maze.size().0 as usize - 1 {
                    draw_line_double(normal_context, (xpos + 1, ypos), LineDir::Vertical);
                }

                if ypos + 1 < size.1 - 2
                    && ypos > 0
                    && cell.get_wall(CellWall::Bottom)
                    && iy != maze.size().1 as usize - 1
                {
                    draw_line_double(normal_context, (xpos, ypos + 1), LineDir::Horizontal);
                }

                let contexts = GameDrawContexts {
                    normal: normal_context,
                    player: player_context,
                    goal: goal_context,
                };

                Self::draw_stairs(
                    contexts,
                    cell,
                    (ix as i32, iy as i32),
                    maze_pos.into(),
                    floor,
                    player_pos,
                    ups_as_goal,
                );

                let cell2 = match maze.get_cell(Dims3D(ix as i32 + 1, iy as i32 + 1, floor)) {
                    Some(cell) => cell,
                    None => continue,
                };

                draw_line_double(
                    normal_context,
                    (xpos + 1, ypos + 1),
                    LineDir::from_bools(
                        cell.get_wall(CellWall::Bottom),
                        cell.get_wall(CellWall::Right),
                        cell2.get_wall(CellWall::Top),
                        cell2.get_wall(CellWall::Left),
                    ),
                );
            }
        }

        let goal_pos = game.get_goal_pos();
        if floor == goal_pos.2 {
            goal_context.draw_char(
                Dims::from(goal_pos) * 2 + maze_pos + Dims(1, 1),
                constants::GOAL_CHAR,
            );
        }

        if floor == player_pos.2 {
            player_context.draw_char(
                Dims::from(player_pos) * 2 + maze_pos + Dims(1, 1),
                *player_char,
            );

            let contexts = GameDrawContexts {
                normal: normal_context,
                player: player_context,
                goal: goal_context,
            };

            Self::draw_stairs(
                contexts,
                maze.get_cell(player_pos).unwrap(),
                (player_pos.0, player_pos.1),
                maze_pos.into(),
                floor,
                player_pos,
                ups_as_goal,
            );
        }

        let pos_text = if maze.size().2 > 1 {
            format!(
                "x:{} y:{} floor:{}",
                player_pos.0 + 1,
                player_pos.1 + 1,
                player_pos.2 + 1
            )
        } else {
            format!("x:{} y:{}", player_pos.0 + 1, player_pos.1 + 1)
        };

        let from_start = game.get_elapsed().unwrap();
        let view_mode = game_state.view_mode.to_string();
        let (view_mode, pos_text) =
            if view_mode.len() as i32 + text_horizontal_margin * 2 + pos_text.len() as i32 + 1
                > text_frame.size().0
            {
                (
                    format!("{}", view_mode.chars().next().unwrap()),
                    format!(
                        "x:{} y:{} f:{}",
                        player_pos.0 + 1,
                        player_pos.1 + 1,
                        player_pos.2 + 1
                    ),
                )
            } else {
                (view_mode, pos_text)
            };

        let texts = (
            &pos_text,
            view_mode.as_str(),
            &format!("{} moves", game_state.game.get_move_count()),
            &ui::format_duration(from_start),
        );

        // Print texts
        let str_pos_tl = Dims(
            text_horizontal_margin + text_frame.start.0,
            text_frame.start.1,
        );
        let str_pos_tr = Dims(
            text_frame.end.0 - text_horizontal_margin - texts.1.len() as i32 + 1,
            text_frame.start.1,
        );
        let str_pos_bl = Dims(
            text_horizontal_margin + text_frame.start.0,
            text_frame.end.1,
        );
        let str_pos_br =
            text_frame.end - Dims(text_horizontal_margin + texts.3.len() as i32 - 1, 0);

        text_context.draw_str(str_pos_tl, texts.0);
        text_context.draw_str(str_pos_tr, texts.1);
        text_context.draw_str(str_pos_bl, texts.2);
        text_context.draw_str(str_pos_br, texts.3);

        self.renderer.render()?;

        Ok(())
    }

    fn generate_maze(&mut self, game_props: GameProperities) -> Result<Game, GameError> {
        let mut last_progress = f64::MIN;

        let msize = game_props.game_mode.size;
        let res = Game::new_threaded(game_props);

        let (handle, stop_flag, progress) = match res {
            Ok(com) => com,
            Err(GenerationErrorInstant::InvalidSize(dims)) => {
                ui::popup(
                    &mut self.renderer,
                    self.settings.get_color_scheme().normals(),
                    self.settings.get_color_scheme().texts(),
                    "Error",
                    &[
                        "Invalid maze size",
                        &format!(" {}x{}x{}", dims.0, dims.1, dims.2),
                    ],
                )?;
                return Err(GameError::EmptyMenu);
            }
        };

        for Progress { done, from } in progress.iter() {
            let current_progress = done as f64 / from as f64;

            if let Ok(true) = poll(Duration::from_nanos(1)) {
                if let Ok(Event::Key(KeyEvent { code, .. })) = read() {
                    match code {
                        KeyCode::Esc => {
                            stop_flag.stop();
                            let _ = handle.join().unwrap();
                            return Err(GameError::Back);
                        }
                        KeyCode::Char('q' | 'Q') => {
                            stop_flag.stop();
                            let _ = handle.join().unwrap();
                            return Err(GameError::FullQuit);
                        }
                        _ => {}
                    }
                }
            }

            if current_progress - last_progress > 0.0001 {
                last_progress = current_progress;
                ui::render_progress(
                    &mut self.renderer,
                    self.settings.get_color_scheme().normals(),
                    self.settings.get_color_scheme().texts(),
                    &format!(
                        " Generating maze ({}x{}x{})... {:.2} % ",
                        msize.0,
                        msize.1,
                        msize.2,
                        current_progress * 100.0
                    ),
                    current_progress,
                )?;
            }
        }

        match handle.join().unwrap() {
            Ok(game) => Ok(game),
            Err(GenerationErrorThreaded::GenerationError(GenerationErrorInstant::InvalidSize(
                dims,
            ))) => {
                ui::popup(
                    &mut self.renderer,
                    self.settings.get_color_scheme().normals(),
                    self.settings.get_color_scheme().texts(),
                    "Error",
                    &[
                        "Invalid maze size",
                        &format!(" {}x{}x{}", dims.0, dims.1, dims.2),
                    ],
                )?;
                Err(GameError::EmptyMenu)
            }
            Err(GenerationErrorThreaded::AbortGeneration) => Err(GameError::Back),
            Err(GenerationErrorThreaded::UnknownError(err)) => panic!("{:?}", err),
        }
    }

    fn draw_stairs(
        contexts: GameDrawContexts,
        cell: &Cell,
        stairs_pos: (i32, i32),
        maze_pos: (i32, i32),
        floor: i32,
        player_pos: Dims3D,
        ups_as_goal: bool,
    ) {
        let real_pos = helpers::maze_pos_to_real(Dims3D(stairs_pos.0, stairs_pos.1, floor))
            + Dims::from(maze_pos);

        let GameDrawContexts {
            normal: mut normal_context,
            player: mut player_context,
            goal: mut goal_context,
        } = contexts;

        if !cell.get_wall(CellWall::Up) && !cell.get_wall(CellWall::Down) {
            if player_pos.2 == floor && Dims::from(player_pos) == stairs_pos.into() {
                player_context.draw_char(real_pos, '⥮');
            } else {
                normal_context.draw_char(real_pos, '⥮');
            };
        } else if !cell.get_wall(CellWall::Up) {
            if player_pos.2 == floor && Dims::from(player_pos) == stairs_pos.into() {
                player_context.draw_char(real_pos, '↑');
            } else if ups_as_goal {
                goal_context.draw_char(real_pos, '↑');
            } else {
                normal_context.draw_char(real_pos, '↑');
            }
        } else if !cell.get_wall(CellWall::Down) {
            if player_pos.2 == floor && Dims::from(player_pos) == stairs_pos.into() {
                player_context.draw_char(real_pos, '↓');
            } else {
                normal_context.draw_char(real_pos, '↓');
            }
        }
    }

    fn get_game_properities(&mut self) -> Result<GameProperities, GameError> {
        let (i, &mode) = ui::choice_menu(
            &mut self.renderer,
            self.settings.get_color_scheme().normals(),
            self.settings.get_color_scheme().texts(),
            "Maze size",
            &self
                .settings
                .get_mazes()
                .iter()
                .map(|maze| {
                    (
                        GameMode {
                            size: Dims3D(maze.width as i32, maze.height as i32, maze.depth as i32),
                            is_tower: maze.tower,
                        },
                        maze.title.as_str(),
                    )
                })
                .collect::<Vec<_>>(),
            self.last_selected_preset.or_else(|| {
                self.settings
                    .get_mazes()
                    .iter()
                    .position(|maze| maze.default)
            }),
            false,
        )?;

        self.last_selected_preset = Some(i);

        let gen = if self.settings.get_dont_ask_for_maze_algo() {
            match self.settings.get_default_maze_gen_algo() {
                MazeGenAlgo::RandomKruskals => RndKruskals::generate,
                MazeGenAlgo::DepthFirstSearch => DepthFirstSearch::generate,
            }
        } else {
            match ui::menu(
                &mut self.renderer,
                self.settings.get_color_scheme().normals(),
                self.settings.get_color_scheme().texts(),
                "Maze generation algorithm",
                &["Randomized Kruskal's", "Depth-first search"],
                match self.settings.get_default_maze_gen_algo() {
                    MazeGenAlgo::RandomKruskals => Some(0),
                    MazeGenAlgo::DepthFirstSearch => Some(1),
                },
                true,
            )? {
                0 => RndKruskals::generate,
                1 => DepthFirstSearch::generate,
                _ => panic!(),
            }
        };

        Ok(GameProperities {
            game_mode: mode,
            generator: gen,
        })
    }
}

impl Default for App {
    fn default() -> Self {
        Self::new()
    }
}<|MERGE_RESOLUTION|>--- conflicted
+++ resolved
@@ -34,8 +34,6 @@
     save_data: SaveData,
     last_edge_follow_offset: Dims,
     last_selected_preset: Option<usize>,
-<<<<<<< HEAD
-=======
     #[cfg(feature = "sound")]
     bgm_track: Option<MusicTracks>,
 }
@@ -44,7 +42,6 @@
     normal: DrawContext<'a>,
     player: DrawContext<'a>,
     goal: DrawContext<'a>,
->>>>>>> 9d0e37c5
 }
 
 impl App {
@@ -58,11 +55,8 @@
             save_data: SaveData::load_or(),
             last_edge_follow_offset: Dims(0, 0),
             last_selected_preset: None,
-<<<<<<< HEAD
-=======
             #[cfg(feature = "sound")]
             bgm_track: None,
->>>>>>> 9d0e37c5
         }
     }
 

use std::io;
pub use std::time::Duration;

pub use substring::Substring;
use thiserror::Error;

use crate::core::*;
use crate::helpers;
use crate::renderer::helpers::term_size;

pub mod draw;
pub mod menu;
pub mod popup;
pub mod progressbar;

pub use draw::*;
pub use menu::*;
pub use popup::*;
pub use progressbar::*;

pub fn box_center_screen(box_dims: Dims) -> io::Result<Dims> {
    let size_u16 = term_size();
    Ok(helpers::box_center(
        Dims(0, 0),
        Dims(size_u16.0 as i32, size_u16.1 as i32),
        box_dims,
    ))
}

pub fn format_duration(dur: Duration) -> String {
    format!(
        "{}m{:.1}s",
        dur.as_secs() / 60,
        (dur.as_secs() % 60) as f32 + dur.subsec_millis() as f32 / 1000f32,
    )
<<<<<<< HEAD
}

pub fn format_days_duration(dur: Duration) -> String {
    format!("{} days", dur.as_secs() / 86400)
}

pub fn wait_for_key() -> CResult<KeyCode> {
    let mut e = crossterm::event::read();
    loop {
        match e {
            Ok(event) => match event {
                Event::Key(KeyEvent { code, kind, .. }) if !is_release(kind) => return Ok(code),
                _ => e = crossterm::event::read(),
            },
            Err(e) => return Err(e),
        }
    }
=======
>>>>>>> a2838bb3
}<|MERGE_RESOLUTION|>--- conflicted
+++ resolved
@@ -33,24 +33,8 @@
         dur.as_secs() / 60,
         (dur.as_secs() % 60) as f32 + dur.subsec_millis() as f32 / 1000f32,
     )
-<<<<<<< HEAD
 }
 
 pub fn format_days_duration(dur: Duration) -> String {
     format!("{} days", dur.as_secs() / 86400)
-}
-
-pub fn wait_for_key() -> CResult<KeyCode> {
-    let mut e = crossterm::event::read();
-    loop {
-        match e {
-            Ok(event) => match event {
-                Event::Key(KeyEvent { code, kind, .. }) if !is_release(kind) => return Ok(code),
-                _ => e = crossterm::event::read(),
-            },
-            Err(e) => return Err(e),
-        }
-    }
-=======
->>>>>>> a2838bb3
 }